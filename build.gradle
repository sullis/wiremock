--- conflicted
+++ resolved
@@ -8,11 +8,7 @@
 
 sourceCompatibility = 1.6
 group = 'com.github.tomakehurst'
-<<<<<<< HEAD
 version = 1.36
-=======
-version = 1.35
->>>>>>> d94536b3
 
 repositories {
 	mavenCentral()
@@ -204,13 +200,8 @@
     }
 }
 
-task addGitTag << {
-    println "git tag ${version}".execute().text
-    println "git push origin --tags".execute().text
-}
-
 task release {
-	dependsOn clean, jarAll, uploadArchives, addGitTag
+	dependsOn clean, jarAll, uploadArchives
 }
 
 task 'set-release-dir' << {
@@ -233,7 +224,7 @@
 }
 
 task 'release-to' {
-	dependsOn 'set-release-dir', clean, jarAll, uploadArchives, addGitTag
+	dependsOn 'set-release-dir', clean, jarAll, uploadArchives
 }
 
 task 'bump-version' << {
