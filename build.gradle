buildscript {
  repositories {
    maven {
      url "https://oss.sonatype.org"
    }
    mavenCentral()
  }
}

plugins {
  id 'java-library'
  id 'scala'
  id 'signing'
  id 'maven-publish'
  id 'idea'
  id 'eclipse'
  id 'project-report'
  id 'com.diffplug.spotless' version '6.12.0'
  id 'com.github.johnrengelman.shadow' version '6.1.0'
  id "org.sonarqube" version "3.5.0.2730"
  id 'jacoco'
}

group = 'com.github.tomakehurst'

project.ext {
  versions = [
    handlebars     : '4.3.1',
    jetty          : '11.0.12',
    guava          : '31.1-jre',
    jackson        : '2.14.1',
    xmlUnit        : '2.9.0',
    jsonUnit       : '2.36.0',
    junitJupiter   : '5.9.1'
  ]
}

configurations {
  standaloneOnly
}

dependencies {
  api platform("org.eclipse.jetty:jetty-bom:$versions.jetty")
  api "org.eclipse.jetty:jetty-server"
  api "org.eclipse.jetty:jetty-servlet"
  api "org.eclipse.jetty:jetty-servlets"
  api "org.eclipse.jetty:jetty-webapp"
  api "org.eclipse.jetty:jetty-proxy"
  api "org.eclipse.jetty.http2:http2-server"
  api "org.eclipse.jetty:jetty-alpn-server"
  api "org.eclipse.jetty:jetty-alpn-java-server"
  api "org.eclipse.jetty:jetty-alpn-server"
  api "org.eclipse.jetty:jetty-alpn-java-client"
  api "org.eclipse.jetty:jetty-alpn-client"

  api "com.google.guava:guava:$versions.guava"
  api platform("com.fasterxml.jackson:jackson-bom:$versions.jackson")
  api "com.fasterxml.jackson.core:jackson-core",
      "com.fasterxml.jackson.core:jackson-annotations",
      "com.fasterxml.jackson.core:jackson-databind"
  api "org.apache.httpcomponents.client5:httpclient5:5.2.1"
  api "org.xmlunit:xmlunit-core:$versions.xmlUnit"
  api "org.xmlunit:xmlunit-legacy:$versions.xmlUnit", {
    exclude group: 'junit', module: 'junit'
  }
  api "org.xmlunit:xmlunit-placeholders:$versions.xmlUnit"
  api "net.javacrumbs.json-unit:json-unit-core:$versions.jsonUnit"
  api "com.jayway.jsonpath:json-path:2.7.0", {
    exclude group: 'org.ow2.asm', module: 'asm'
  }
  api "org.ow2.asm:asm:9.4"

  implementation "org.slf4j:slf4j-api:1.7.36"
  standaloneOnly "org.slf4j:slf4j-nop:1.7.36"

  api "net.sf.jopt-simple:jopt-simple:5.0.4"

  compileOnly("junit:junit:4.13.2") {
    exclude group: "org.hamcrest", module: "hamcrest-core"
  }
  compileOnly(platform("org.junit:junit-bom:$versions.junitJupiter"))
  compileOnly("org.junit.jupiter:junit-jupiter")

  api 'org.apache.commons:commons-lang3:3.12.0'
  api "com.github.jknack:handlebars:$versions.handlebars", {
    exclude group: 'org.mozilla', module: 'rhino'
  }
  api("com.github.jknack:handlebars-helpers:$versions.handlebars") {
    exclude group: 'org.mozilla', module: 'rhino'
  }

  api 'commons-fileupload:commons-fileupload:1.4',  {
    exclude group: 'commons-io', module: 'commons-io'
  }
  api "commons-io:commons-io:2.11.0"

  testImplementation "junit:junit:4.13"
  testImplementation("org.junit.jupiter:junit-jupiter:$versions.junitJupiter")
  testImplementation("org.junit.platform:junit-platform-testkit")
  testRuntimeOnly("org.junit.vintage:junit-vintage-engine")
  testImplementation("org.junit.platform:junit-platform-launcher")
  testImplementation 'org.mockito:mockito-junit-jupiter:4.11.0'

  testImplementation "org.hamcrest:hamcrest-core:2.2"
  testImplementation "org.hamcrest:hamcrest-library:2.2"
  testImplementation 'org.mockito:mockito-core:4.11.0'
  testImplementation 'org.mockito:mockito-junit-jupiter:4.11.0'
  testImplementation "net.javacrumbs.json-unit:json-unit:$versions.jsonUnit"
  testImplementation "org.skyscreamer:jsonassert:1.2.3"
  testImplementation 'com.toomuchcoding.jsonassert:jsonassert:0.6.2'
  testImplementation 'org.awaitility:awaitility:4.2.0'
  testImplementation "com.googlecode.jarjar:jarjar:1.3"
  testImplementation "commons-io:commons-io:2.10.0"
  testImplementation 'org.scala-lang:scala-library:2.13.10'
  testImplementation 'com.tngtech.archunit:archunit-junit5:0.23.1'

  testImplementation "org.eclipse.jetty:jetty-client"
  testImplementation "org.eclipse.jetty.http2:http2-http-client-transport"
  testRuntimeOnly "org.slf4j:log4j-over-slf4j:2.0.0"
  testRuntimeOnly "ch.qos.logback:logback-classic:1.4.0"
  testRuntimeOnly files('src/test/resources/classpath file source/classpathfiles.zip', 'src/test/resources/classpath-filesource.jar')

  testImplementation ('net.jockx:littleproxy:1.1.3') {
    exclude group: 'com.google.guava', module: 'guava'
    exclude group: 'org.apache.commons', module: 'commons-lang3'
    exclude group: 'org.slf4j', module: 'slf4j-api'
    exclude group: 'io.netty', module: 'netty-all'
  }
  testImplementation "io.netty:netty-all:4.1.86.Final"

  constraints {
    implementation "net.minidev:json-smart:2.4.8", {
      because 'Pinning this above the transitive version from json-path to get CVE fix'
    }
  }
}

allprojects {
  apply plugin: 'com.diffplug.spotless'
  spotless {
    java {
      target 'src/**/*.java'
      googleJavaFormat('1.7')
      licenseHeaderFile "${rootDir}/gradle/spotless.java.license.txt"
      ratchetFrom 'origin/master'
      trimTrailingWhitespace()
      endWithNewline()
      targetExclude '**/Tmp*.java'
    }
    groovyGradle {
      target '**/*.gradle'
      greclipse()
      indentWithSpaces(2)
      trimTrailingWhitespace()
      endWithNewline()
    }
    json {
      target 'src/**/*.json'
      targetExclude '**/tmp*.json', 'src/test/resources/sample.json', 'src/main/resources/swagger/*.json'
      simple().indentWithSpaces(2)
    }
  }

  tasks.withType(AbstractArchiveTask).configureEach {
    preserveFileTimestamps = false
    reproducibleFileOrder = true
  }

  ext {
    runningOnCI = System.getenv('CI') == 'true'

    repoUser =     this.hasProperty('sonatypeUser')     ? sonatypeUser : 'default'
    repoPassword = this.hasProperty('sonatypePassword') ? sonatypePassword : 'default'

    pomInfo = {
      name 'WireMock'
      url 'http://wiremock.org'
      scm {
        connection 'https://github.com/wiremock/wiremock.git'
        developerConnection 'https://github.com/wiremock/wiremock.git'
        url 'https://github.com/wiremock/wiremock'
      }
      licenses {
        license {
          name 'The Apache Software License, Version 2.0'
          url 'http://www.apache.org/license/LICENSE-2.0.txt'
          distribution 'repo'
        }
      }
      developers {
        developer {
          id 'tomakehurst'
          name 'Tom Akehurst'
        }
      }
    }
  }

  repositories {
    mavenCentral()
  }

  version = '3.0.0-beta-1'

<<<<<<< HEAD
  sourceCompatibility = 11
  targetCompatibility = 11
=======
  sourceCompatibility = 1.11
  targetCompatibility = 1.11
>>>>>>> 151109a8

  compileJava {
    options.encoding = 'UTF-8'

    // silences warnings about compiling against `sun` packages
    options.compilerArgs += '-XDenableSunApiLintControl'
    options.compilerArgs += '--add-exports=java.base/sun.security.x509=ALL-UNNAMED'
  }

  compileTestJava {
    options.encoding = 'UTF-8'
    options.compilerArgs += '-XDenableSunApiLintControl'
    options.compilerArgs += '--add-exports=java.base/sun.security.x509=ALL-UNNAMED'
  }

  test {
    // Set the timezone for testing somewhere other than my machine to increase the chances of catching timezone bugs
    systemProperty 'user.timezone', 'Australia/Sydney'

    useJUnitPlatform()
    exclude 'ignored/**'

    maxParallelForks = runningOnCI ? 1 : 3

    testLogging {
      events "FAILED", "SKIPPED"
      exceptionFormat "full"
    }
  }

  jacocoTestReport {
    reports {
      xml.enabled true
    }
  }
  test.finalizedBy jacocoTestReport

  sonarqube {
    properties {
      property "sonar.projectKey", "wiremock_wiremock"
      property "sonar.organization", "wiremock"
      property "sonar.host.url", "https://sonarcloud.io"
    }
  }
}

java {
  withSourcesJar()
  withJavadocJar()
}

task testJar(type: Jar, dependsOn: testClasses) {
  archiveClassifier.set('tests')
  from sourceSets.test.output
}

final DOCS_DIR = project(':').rootDir.getAbsolutePath() + '/docs-v2'

jar {
  archiveBaseName.set('wiremock')
  manifest {
    attributes("Main-Class": "com.github.tomakehurst.wiremock.standalone.WireMockServerRunner")
    attributes("Add-Exports": "java.base/sun.security.x509")
  }
}

shadowJar {
  configurations = [
    project.configurations.runtimeClasspath,
    project.configurations.standaloneOnly
  ]
  archiveBaseName.set('wiremock-standalone')

  relocate "org.mortbay", 'wiremock.org.mortbay'
  relocate "org.eclipse", 'wiremock.org.eclipse'
  relocate "org.codehaus", 'wiremock.org.codehaus'
  relocate "com.google", 'wiremock.com.google'
  relocate "com.google.thirdparty", 'wiremock.com.google.thirdparty'
  relocate "com.fasterxml.jackson", 'wiremock.com.fasterxml.jackson'
  relocate "org.apache", 'wiremock.org.apache'
  relocate "org.xmlunit", 'wiremock.org.xmlunit'
  relocate "org.hamcrest", 'wiremock.org.hamcrest'
  relocate "org.skyscreamer", 'wiremock.org.skyscreamer'
  relocate "org.json", 'wiremock.org.json'
  relocate "net.minidev", 'wiremock.net.minidev'
  relocate "com.jayway", 'wiremock.com.jayway'
  relocate "org.objectweb", 'wiremock.org.objectweb'
  relocate "org.custommonkey", "wiremock.org.custommonkey"
  relocate "net.javacrumbs", "wiremock.net.javacrumbs"
  relocate "net.sf", "wiremock.net.sf"
  relocate "com.github.jknack", "wiremock.com.github.jknack"
  relocate "org.antlr", "wiremock.org.antlr"
  relocate "jakarta.servlet", "wiremock.jakarta.servlet"
  relocate "org.checkerframework", "wiremock.org.checkerframework"
  relocate "org.hamcrest", "wiremock.org.hamcrest"
  relocate "org.slf4j", "wiremock.org.slf4j"

  dependencies {
    exclude(dependency('junit:junit'))
  }

  mergeServiceFiles()

  exclude 'META-INF/maven/**'
  exclude 'module-info.class'
  exclude 'handlebars-*.js'
}

javadoc {
  exclude "**/CertificateAuthority.java"
  options.addStringOption('Xdoclint:none', '-quiet')
}

signing {
  required {
    !version.toString().contains("SNAPSHOT") && (gradle.taskGraph.hasTask("uploadArchives") || gradle.taskGraph.hasTask("publish"))
  }
  sign publishing.publications
}

publishing {
  repositories {
    maven {
      url 'https://oss.sonatype.org/service/local/staging/deploy/maven2'
      credentials {
        username repoUser
        password repoPassword
      }
    }

    maven {
      name 'snapshots'
      url 'https://oss.sonatype.org/content/repositories/snapshots'
      credentials {
        username repoUser
        password repoPassword
      }
    }
  }

  publications {
    mavenJava(MavenPublication) { publication ->
      artifactId = "${jar.getArchiveBaseName().get()}"
      from components.java
      artifact testJar

      pom.withXml {
        asNode().appendNode('description', 'A web service test double for all occasions')
        asNode().children().last() + pomInfo
      }
    }

    standaloneJar(MavenPublication) { publication ->
      artifactId = "${jar.getArchiveBaseName().get()}-standalone"
      project.shadow.component(publication)

      artifact sourcesJar
      artifact javadocJar
      artifact testJar

      publication.artifacts.each {
        // for the shaded JAR
        if ('all' == it.classifier) {
          it.classifier = ''
        }
      }

      pom.packaging 'jar'
      pom.withXml {
        asNode().appendNode('description', 'A web service test double for all occasions - standalone edition')
        asNode().children().last() + pomInfo
      }
    }
  }

}

task checkReleasePreconditions {
  doLast {
    def REQUIRED_GIT_BRANCH = 'master'
    def currentGitBranch = 'git rev-parse --abbrev-ref HEAD'.execute().text.trim()
    assert currentGitBranch == REQUIRED_GIT_BRANCH, "Must be on the $REQUIRED_GIT_BRANCH branch in order to release to Sonatype"
    assert JavaVersion.current().isJava8(), 'Must use Java 8 when releasing'
  }
}
publish.dependsOn checkReleasePreconditions

assemble.dependsOn jar, shadowJar

task addGitTag {
  doLast {
    println "git tag ${version}".execute().text
    println "git push origin --tags".execute().text
  }
}

task release {
  dependsOn clean, assemble, publishAllPublicationsToMavenRepository, addGitTag
}

task localRelease {
  dependsOn clean, assemble, publishToMavenLocal
}

task 'bump-patch-version' {
  doLast {
    def filesWithVersion = [
      'build.gradle'                                      : { "version = '${it}" },
      'ui/package.json'                                   : { "version: ${it}" },
      'ui/package-lock.json'                              : { "version: ${it}" },
      'src/main/resources/swagger/wiremock-admin-api.json': { "version: ${it}" },
      'src/main/resources/swagger/wiremock-admin-api.yaml': {
        "version: ${it}" }
    ]

    def currentVersion = project.version
    def nextVersion = "${majorVersion}.${minorVersion}.${patchVersion + 1}"

    filesWithVersion.each { fileName, lineWithVersionTemplates ->
      def file = file(fileName)
      def lineWithVersionTemplateList = [lineWithVersionTemplates].flatten()

      lineWithVersionTemplateList.each { lineWithVersionTemplate ->
        def oldLine = lineWithVersionTemplate.call(currentVersion)
        def newLine = lineWithVersionTemplate.call(nextVersion)
        println "Replacing '${oldLine}' with '${newLine}' in ${fileName}"
        file.text = file.text.replace(oldLine, newLine)
      }
    }
  }
}

task 'bump-minor-version' {
  doLast {
    def filesWithVersion = [
      'build.gradle'                                      : { "version = '${it}" },
      'ui/package.json'                                   : { "version: ${it}" },
      'ui/package-lock.json'                              : { "version: ${it}" },
      'src/main/resources/swagger/wiremock-admin-api.json': { "version: ${it}" },
      'src/main/resources/swagger/wiremock-admin-api.yaml': {
        "version: ${it}" }
    ]

    def currentVersion = project.version
    def nextVersion = "${majorVersion}.${minorVersion + 1}.0"

    filesWithVersion.each { fileName, lineWithVersionTemplates ->
      def file = file(fileName)
      def lineWithVersionTemplateList = [lineWithVersionTemplates].flatten()

      lineWithVersionTemplateList.each { lineWithVersionTemplate ->
        def oldLine = lineWithVersionTemplate.call(currentVersion)
        def newLine = lineWithVersionTemplate.call(nextVersion)
        println "Replacing '${oldLine}' with '${newLine}' in ${fileName}"
        file.text = file.text.replace(oldLine, newLine)
      }
    }
  }
}

tasks.withType(JavaCompile) {
  options.compilerArgs.addAll([
    "--add-exports",
    "java.base/sun.security.x509=ALL-UNNAMED"
  ])
}

int getMajorVersion() {
  Integer.valueOf(project.version.substring(0, project.version.indexOf('.')))
}

int getMinorVersion() {
  Integer.valueOf(project.version.substring(project.version.indexOf('.') + 1, project.version.lastIndexOf('.')))
}

int getPatchVersion() {
  Integer.valueOf(project.version.substring(project.version.lastIndexOf('.') + 1))
}

wrapper {
  gradleVersion = '7.2'
  distributionType = Wrapper.DistributionType.BIN
}<|MERGE_RESOLUTION|>--- conflicted
+++ resolved
@@ -202,13 +202,9 @@
 
   version = '3.0.0-beta-1'
 
-<<<<<<< HEAD
+
   sourceCompatibility = 11
   targetCompatibility = 11
-=======
-  sourceCompatibility = 1.11
-  targetCompatibility = 1.11
->>>>>>> 151109a8
 
   compileJava {
     options.encoding = 'UTF-8'
