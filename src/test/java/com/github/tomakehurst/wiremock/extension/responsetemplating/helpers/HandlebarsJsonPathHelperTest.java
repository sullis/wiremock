--- conflicted
+++ resolved
@@ -32,11 +32,8 @@
 import com.github.tomakehurst.wiremock.extension.responsetemplating.ResponseTemplateTransformer;
 import com.github.tomakehurst.wiremock.http.Request;
 import com.github.tomakehurst.wiremock.http.ResponseDefinition;
-<<<<<<< HEAD
 import com.github.tomakehurst.wiremock.testsupport.MockWireMockServices;
 import com.google.common.collect.ImmutableMap;
-=======
->>>>>>> 19997856
 import java.io.IOException;
 import java.util.ArrayList;
 import java.util.List;
@@ -279,7 +276,6 @@
   @Test
   public void extractsValueFromAMap() {
     ResponseTemplateTransformer transformer =
-<<<<<<< HEAD
         (ResponseTemplateTransformer)
             buildExtension(
                 new MockWireMockServices(),
@@ -297,18 +293,6 @@
                                 "mapData", ImmutableMap.of("things", "abc"));
                           }
                         }));
-=======
-        new ResponseTemplateTransformer(true) {
-          @Override
-          protected Map<String, Object> addExtraModelElements(
-              Request request,
-              ResponseDefinition responseDefinition,
-              FileSource files,
-              Parameters parameters) {
-            return Map.of("mapData", Map.of("things", "abc"));
-          }
-        };
->>>>>>> 19997856
 
     final ResponseDefinition responseDefinition =
         transform(
