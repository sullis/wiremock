/*
 * Copyright (C) 2011 Thomas Akehurst
 *
 * Licensed under the Apache License, Version 2.0 (the "License");
 * you may not use this file except in compliance with the License.
 * You may obtain a copy of the License at
 *
 * http://www.apache.org/licenses/LICENSE-2.0
 *
 * Unless required by applicable law or agreed to in writing, software
 * distributed under the License is distributed on an "AS IS" BASIS,
 * WITHOUT WARRANTIES OR CONDITIONS OF ANY KIND, either express or implied.
 * See the License for the specific language governing permissions and
 * limitations under the License.
 */
package com.github.tomakehurst.wiremock.servlet;

import com.github.tomakehurst.wiremock.common.Notifier;
import com.github.tomakehurst.wiremock.common.ServletContextFileSource;
import com.github.tomakehurst.wiremock.common.Slf4jNotifier;
import com.github.tomakehurst.wiremock.core.MappingsSaver;
import com.github.tomakehurst.wiremock.core.WireMockApp;
import com.github.tomakehurst.wiremock.extension.ResponseTransformer;
import com.github.tomakehurst.wiremock.global.NotImplementedRequestDelayControl;
import com.github.tomakehurst.wiremock.http.*;
import com.github.tomakehurst.wiremock.standalone.JsonFileMappingsLoader;
import com.google.common.base.Optional;

import javax.servlet.ServletContext;
import javax.servlet.ServletContextEvent;
import javax.servlet.ServletContextListener;
import java.util.Collections;

import static com.google.common.base.Optional.fromNullable;

public class WireMockWebContextListener implements ServletContextListener {

    private static final String FILES_ROOT = "__files";
    private static final String APP_CONTEXT_KEY = "WireMockApp";
    private static final String FILE_SOURCE_ROOT_KEY = "WireMockFileSourceRoot";

    @Override
    public void contextInitialized(ServletContextEvent sce) {
        ServletContext context = sce.getServletContext();
        String fileSourceRoot = context.getInitParameter(FILE_SOURCE_ROOT_KEY);

        ServletContextFileSource fileSource = new ServletContextFileSource(context, fileSourceRoot);

        Optional<Integer> maxRequestJournalEntries = readMaxRequestJournalEntries(context);
        boolean verboseLoggingEnabled = Boolean.parseBoolean(
                fromNullable(context.getInitParameter("verboseLoggingEnabled"))
                        .or("true"));

        JsonFileMappingsLoader defaultMappingsLoader = new JsonFileMappingsLoader(fileSource.child("mappings"));
        MappingsSaver mappingsSaver = new NotImplementedMappingsSaver();
        WireMockApp wireMockApp = new WireMockApp(
                new NotImplementedRequestDelayControl(),
                false,
                defaultMappingsLoader,
                mappingsSaver,
                false,
<<<<<<< HEAD
                Collections.<String, ResponseTransformer>emptyMap(),
                fileSource,
=======
                maxRequestJournalEntries,
>>>>>>> 0dd863f7
                new NotImplementedContainer()
        );
        AdminRequestHandler adminRequestHandler = new AdminRequestHandler(wireMockApp, new BasicResponseRenderer());
        StubRequestHandler stubRequestHandler = new StubRequestHandler(wireMockApp,
                new StubResponseRenderer(fileSource.child(FILES_ROOT),
                        wireMockApp.getGlobalSettingsHolder(),
                        new ProxyResponseRenderer()));
        context.setAttribute(APP_CONTEXT_KEY, wireMockApp);
        context.setAttribute(StubRequestHandler.class.getName(), stubRequestHandler);
        context.setAttribute(AdminRequestHandler.class.getName(), adminRequestHandler);
        context.setAttribute(Notifier.KEY, new Slf4jNotifier(verboseLoggingEnabled));
    }

    /**
     * @param context Servlet context for parameter reading
     * @return Maximum number of entries or absent
     */
    private Optional<Integer> readMaxRequestJournalEntries(ServletContext context) {
        String str = context.getInitParameter("maxRequestJournalEntries");
        if(str == null) {
            return Optional.absent();
        }
        return Optional.of(Integer.parseInt(str));
    }

    @Override
    public void contextDestroyed(ServletContextEvent sce) {
    }

}<|MERGE_RESOLUTION|>--- conflicted
+++ resolved
@@ -59,12 +59,9 @@
                 defaultMappingsLoader,
                 mappingsSaver,
                 false,
-<<<<<<< HEAD
+                maxRequestJournalEntries,
                 Collections.<String, ResponseTransformer>emptyMap(),
                 fileSource,
-=======
-                maxRequestJournalEntries,
->>>>>>> 0dd863f7
                 new NotImplementedContainer()
         );
         AdminRequestHandler adminRequestHandler = new AdminRequestHandler(wireMockApp, new BasicResponseRenderer());
