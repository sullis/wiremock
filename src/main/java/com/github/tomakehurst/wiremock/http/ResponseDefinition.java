/*
 * Copyright (C) 2011 Thomas Akehurst
 *
 * Licensed under the Apache License, Version 2.0 (the "License");
 * you may not use this file except in compliance with the License.
 * You may obtain a copy of the License at
 *
 * http://www.apache.org/licenses/LICENSE-2.0
 *
 * Unless required by applicable law or agreed to in writing, software
 * distributed under the License is distributed on an "AS IS" BASIS,
 * WITHOUT WARRANTIES OR CONDITIONS OF ANY KIND, either express or implied.
 * See the License for the specific language governing permissions and
 * limitations under the License.
 */
package com.github.tomakehurst.wiremock.http;

import com.fasterxml.jackson.annotation.JsonCreator;
import com.fasterxml.jackson.annotation.JsonIgnore;
import com.fasterxml.jackson.annotation.JsonProperty;
import com.fasterxml.jackson.databind.JsonNode;
import com.fasterxml.jackson.databind.annotation.JsonSerialize;
import com.fasterxml.jackson.databind.annotation.JsonSerialize.Inclusion;
import com.github.tomakehurst.wiremock.client.ResponseDefinitionBuilder;
import com.github.tomakehurst.wiremock.common.Json;
import com.github.tomakehurst.wiremock.extension.AbstractTransformer;
import com.github.tomakehurst.wiremock.extension.Parameters;

import java.util.Collections;
import java.util.List;
import java.util.Objects;

import static java.net.HttpURLConnection.HTTP_CREATED;
import static java.net.HttpURLConnection.HTTP_MOVED_TEMP;
import static java.net.HttpURLConnection.HTTP_NOT_FOUND;
import static java.net.HttpURLConnection.HTTP_NO_CONTENT;
import static java.net.HttpURLConnection.HTTP_OK;

public class ResponseDefinition {

    private final int status;
    private final String statusMessage;
    private final Body body;
    private final String bodyFileName;
    private final HttpHeaders headers;
    private final HttpHeaders additionalProxyRequestHeaders;
    private final Integer fixedDelayMilliseconds;
    private final DelayDistribution delayDistribution;
    private final String proxyBaseUrl;
    private final Fault fault;
    private final List<String> transformers;
    private final Parameters transformerParameters;

    private String browserProxyUrl;
    private Boolean wasConfigured = true;
    private Request originalRequest;

    @JsonCreator
    public ResponseDefinition(@JsonProperty("status") int status,
                              @JsonProperty("statusMessage") String statusMessage,
                              @JsonProperty("body") String body,
                              @JsonProperty("jsonBody") JsonNode jsonBody,
                              @JsonProperty("base64Body") String base64Body,
                              @JsonProperty("bodyFileName") String bodyFileName,
                              @JsonProperty("headers") HttpHeaders headers,
                              @JsonProperty("additionalProxyRequestHeaders") HttpHeaders additionalProxyRequestHeaders,
                              @JsonProperty("fixedDelayMilliseconds") Integer fixedDelayMilliseconds,
                              @JsonProperty("delayDistribution") DelayDistribution delayDistribution,
                              @JsonProperty("proxyBaseUrl") String proxyBaseUrl,
                              @JsonProperty("fault") Fault fault,
                              @JsonProperty("transformers") List<String> transformers,
                              @JsonProperty("extensionParameters") Parameters transformerParameters,
                              @JsonProperty("fromConfiguredStub") Boolean wasConfigured) {
        this(status, statusMessage, Body.fromOneOf(null, body, jsonBody, base64Body), bodyFileName, headers, additionalProxyRequestHeaders, fixedDelayMilliseconds, delayDistribution, proxyBaseUrl, fault, transformers, transformerParameters, wasConfigured);
    }

    public ResponseDefinition(int status,
                              String statusMessage,
                              byte[] body,
                              JsonNode jsonBody,
                              String base64Body,
                              String bodyFileName,
                              HttpHeaders headers,
                              HttpHeaders additionalProxyRequestHeaders,
                              Integer fixedDelayMilliseconds,
                              DelayDistribution delayDistribution,
                              String proxyBaseUrl,
                              Fault fault,
                              List<String> transformers,
                              Parameters transformerParameters,
                              Boolean wasConfigured) {
        this(status, statusMessage, Body.fromOneOf(body, null, jsonBody, base64Body), bodyFileName, headers, additionalProxyRequestHeaders, fixedDelayMilliseconds, delayDistribution, proxyBaseUrl, fault, transformers, transformerParameters, wasConfigured);
    }

    private ResponseDefinition(int status,
                               String statusMessage,
                               Body body,
                               String bodyFileName,
                               HttpHeaders headers,
                               HttpHeaders additionalProxyRequestHeaders,
                               Integer fixedDelayMilliseconds,
                               DelayDistribution delayDistribution,
                               String proxyBaseUrl,
                               Fault fault,
                               List<String> transformers,
                               Parameters transformerParameters,
                               Boolean wasConfigured) {
        this.status = status > 0 ? status : 200;
        this.statusMessage = statusMessage;

        this.body = body;
        this.bodyFileName = bodyFileName;

        this.headers = headers;
        this.additionalProxyRequestHeaders = additionalProxyRequestHeaders;
        this.fixedDelayMilliseconds = fixedDelayMilliseconds;
        this.delayDistribution = delayDistribution;
        this.proxyBaseUrl = proxyBaseUrl;
        this.fault = fault;
        this.transformers = transformers;
        this.transformerParameters = transformerParameters;
        this.wasConfigured = wasConfigured == null ? true : wasConfigured;
    }

    public ResponseDefinition(final int statusCode, final String bodyContent) {
        this(statusCode, null, Body.fromString(bodyContent), null, null, null, null, null, null, null, Collections.<String>emptyList(), Parameters.empty(), true);
    }

    public ResponseDefinition(final int statusCode, final byte[] bodyContent) {
        this(statusCode, null, Body.fromBytes(bodyContent), null, null, null, null, null, null, null, Collections.<String>emptyList(), Parameters.empty(), true);
    }

    public ResponseDefinition() {
        this(HTTP_OK, null, Body.none(), null, null, null, null, null, null, null, Collections.<String>emptyList(), Parameters.empty(), true);
    }

    public static ResponseDefinition notFound() {
        return new ResponseDefinition(HTTP_NOT_FOUND, (byte[]) null);
    }

    public static ResponseDefinition ok() {
        return new ResponseDefinition(HTTP_OK, (byte[]) null);
    }

<<<<<<< HEAD
=======
    public static ResponseDefinition okEmptyJson() {
        return ResponseDefinitionBuilder.okForEmptyJson().build();
    }

    public static <T> ResponseDefinition okForJson(T body) {
        return ResponseDefinitionBuilder.okForJson(body).build();
    }

>>>>>>> 13eaf881
    public static ResponseDefinition created() {
        return new ResponseDefinition(HTTP_CREATED, (byte[]) null);
    }

    public static ResponseDefinition noContent() {
        return new ResponseDefinition(HTTP_NO_CONTENT, (byte[]) null);
    }

<<<<<<< HEAD
    public static <T> ResponseDefinition okForJson(T body) {
        return ResponseDefinitionBuilder.okForJson(body).build();
    }

=======
>>>>>>> 13eaf881
    public static ResponseDefinition redirectTo(String path) {
        return new ResponseDefinitionBuilder()
            .withHeader("Location", path)
            .withStatus(HTTP_MOVED_TEMP)
            .build();
    }

    public static ResponseDefinition notConfigured() {
        final ResponseDefinition response = new ResponseDefinition(HTTP_NOT_FOUND, (byte[]) null);
        response.wasConfigured = false;
        return response;
    }

    public static ResponseDefinition browserProxy(Request originalRequest) {
        final ResponseDefinition response = new ResponseDefinition();
        response.browserProxyUrl = originalRequest.getAbsoluteUrl();
        return response;
    }

    public static ResponseDefinition copyOf(ResponseDefinition original) {
        ResponseDefinition newResponseDef = new ResponseDefinition(
            original.status,
            original.statusMessage,
            original.body,
            original.bodyFileName,
            original.headers,
            original.additionalProxyRequestHeaders,
            original.fixedDelayMilliseconds,
            original.delayDistribution,
            original.proxyBaseUrl,
            original.fault,
            original.transformers,
            original.transformerParameters,
            original.wasConfigured
        );
        return newResponseDef;
    }

    public HttpHeaders getHeaders() {
        return headers;
    }

    public HttpHeaders getAdditionalProxyRequestHeaders() {
        return additionalProxyRequestHeaders;
    }

    public int getStatus() {
        return status;
    }

    public String getStatusMessage() {
        return statusMessage;
    }

    public String getBody() {
        return !body.isBinary() ? body.asString() : null;
    }

    @JsonIgnore
    public byte[] getByteBody() {
        return body.asBytes();
    }

    @JsonIgnore
    public byte[] getByteBodyIfBinary() {
        return body.isBinary() ? body.asBytes() : null;
    }

    public String getBase64Body() {
        return body.isBinary() ? body.asBase64() : null;
    }

    public String getBodyFileName() {
        return bodyFileName;
    }

    public boolean wasConfigured() {
        return wasConfigured == null || wasConfigured;
    }

    public Boolean isFromConfiguredStub() {
        return wasConfigured == null || wasConfigured ? null : false;
    }

    public Integer getFixedDelayMilliseconds() {
        return fixedDelayMilliseconds;
    }

    public DelayDistribution getDelayDistribution() {
        return delayDistribution;
    }

    @JsonIgnore
    public String getProxyUrl() {
        if (browserProxyUrl != null) {
            return browserProxyUrl;
        }

        return proxyBaseUrl + originalRequest.getUrl();
    }

    public String getProxyBaseUrl() {
        return proxyBaseUrl;
    }

    @JsonIgnore
    public boolean specifiesBodyFile() {
        return bodyFileName != null && body.isAbsent();
    }

    @JsonIgnore
    public boolean specifiesBodyContent() {
        return body.isPresent();
    }

    @JsonIgnore
    public boolean specifiesBinaryBodyContent() {
        return (body.isPresent() && body.isBinary());
    }

    @JsonIgnore
    public boolean isProxyResponse() {
        return browserProxyUrl != null || proxyBaseUrl != null;
    }

    @JsonIgnore
    public Request getOriginalRequest() {
        return originalRequest;
    }

    public void setOriginalRequest(final Request originalRequest) {
        this.originalRequest = originalRequest;
    }

    public Fault getFault() {
        return fault;
    }

    public List<String> getTransformers() {
        return transformers;
    }

    public Parameters getTransformerParameters() {
        return transformerParameters;
    }

    public boolean hasTransformer(AbstractTransformer transformer) {
        return transformers != null && transformers.contains(transformer.getName());
    }

    @Override
    public boolean equals(Object o) {
        if (this == o) return true;
        if (o == null || getClass() != o.getClass()) return false;
        ResponseDefinition that = (ResponseDefinition) o;
        return Objects.equals(status, that.status) &&
            Objects.equals(wasConfigured, that.wasConfigured) &&
            Objects.equals(body, that.body) &&
            Objects.equals(bodyFileName, that.bodyFileName) &&
            Objects.equals(headers, that.headers) &&
            Objects.equals(additionalProxyRequestHeaders, that.additionalProxyRequestHeaders) &&
            Objects.equals(fixedDelayMilliseconds, that.fixedDelayMilliseconds) &&
            Objects.equals(delayDistribution, that.delayDistribution) &&
            Objects.equals(proxyBaseUrl, that.proxyBaseUrl) &&
            Objects.equals(browserProxyUrl, that.browserProxyUrl) &&
            Objects.equals(fault, that.fault) &&
            Objects.equals(originalRequest, that.originalRequest) &&
            Objects.equals(transformers, that.transformers) &&
            Objects.equals(transformerParameters, that.transformerParameters);
    }

    @Override
    public int hashCode() {
        return Objects.hash(status, body, bodyFileName, headers, additionalProxyRequestHeaders, fixedDelayMilliseconds, proxyBaseUrl, browserProxyUrl, fault, wasConfigured, originalRequest, transformers);
    }

    @Override
    public String toString() {
        return this.wasConfigured ? Json.write(this) : "(no response definition configured)";
    }

}<|MERGE_RESOLUTION|>--- conflicted
+++ resolved
@@ -142,8 +142,6 @@
         return new ResponseDefinition(HTTP_OK, (byte[]) null);
     }
 
-<<<<<<< HEAD
-=======
     public static ResponseDefinition okEmptyJson() {
         return ResponseDefinitionBuilder.okForEmptyJson().build();
     }
@@ -152,7 +150,6 @@
         return ResponseDefinitionBuilder.okForJson(body).build();
     }
 
->>>>>>> 13eaf881
     public static ResponseDefinition created() {
         return new ResponseDefinition(HTTP_CREATED, (byte[]) null);
     }
@@ -161,13 +158,6 @@
         return new ResponseDefinition(HTTP_NO_CONTENT, (byte[]) null);
     }
 
-<<<<<<< HEAD
-    public static <T> ResponseDefinition okForJson(T body) {
-        return ResponseDefinitionBuilder.okForJson(body).build();
-    }
-
-=======
->>>>>>> 13eaf881
     public static ResponseDefinition redirectTo(String path) {
         return new ResponseDefinitionBuilder()
             .withHeader("Location", path)
