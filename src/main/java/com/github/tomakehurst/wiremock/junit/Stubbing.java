--- conflicted
+++ resolved
@@ -23,19 +23,14 @@
 
 public interface Stubbing {
 
-<<<<<<< HEAD
     void givenThat(RemoteMappingBuilder mappingBuilder);
     void stubFor(RemoteMappingBuilder mappingBuilder);
-=======
-    void givenThat(MappingBuilder mappingBuilder);
-    void stubFor(MappingBuilder mappingBuilder);
-    void editStub(MappingBuilder mappingBuilder);
->>>>>>> e5827d81
+    void editStub(RemoteMappingBuilder mappingBuilder);
 
     void verify(RequestPatternBuilder requestPatternBuilder);
-
     void verify(int count, RequestPatternBuilder requestPatternBuilder);
 
     List<LoggedRequest> findAll(RequestPatternBuilder requestPatternBuilder);
+
     void setGlobalFixedDelay(int milliseconds);
 }