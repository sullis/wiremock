--- conflicted
+++ resolved
@@ -40,11 +40,7 @@
     }
 
     @Override
-<<<<<<< HEAD
-    public Optional<ServeEvent> getAllServedStub(UUID id) {
-=======
     public Optional<ServeEvent> getServeEvent(UUID id) {
->>>>>>> 13eaf881
         throw new RequestJournalDisabledException();
     }
 
