--- conflicted
+++ resolved
@@ -21,24 +21,23 @@
 import com.fasterxml.jackson.annotation.JsonProperty;
 import com.github.tomakehurst.wiremock.common.Dates;
 import com.github.tomakehurst.wiremock.common.Json;
+import com.github.tomakehurst.wiremock.common.Urls;
 import com.github.tomakehurst.wiremock.http.*;
 import com.google.common.base.Optional;
 import com.google.common.base.Predicate;
 import com.google.common.collect.ImmutableMap;
 
-import java.net.MalformedURLException;
 import java.net.URI;
-<<<<<<< HEAD
+import java.net.URL;
 import java.util.Collection;
-=======
-import java.net.URL;
->>>>>>> 716fc102
 import java.util.Date;
 import java.util.Map;
 import java.util.Set;
 
 import java.nio.charset.Charset;
 
+import static com.github.tomakehurst.wiremock.common.Exceptions.throwUnchecked;
+import static com.github.tomakehurst.wiremock.common.Urls.safelyCreateURL;
 import static com.google.common.base.Charsets.UTF_8;
 
 import static com.github.tomakehurst.wiremock.common.Encoding.decodeBase64;
@@ -92,44 +91,36 @@
             @JsonProperty("browserProxyRequest") boolean isBrowserProxyRequest,
             @JsonProperty("loggedDate") Date loggedDate,
             @JsonProperty("bodyAsBase64") String bodyAsBase64,
-<<<<<<< HEAD
             @JsonProperty("body") String ignoredBodyOnlyUsedForBinding,
             @JsonProperty("multiparts") Collection<Part> multiparts) {
         this(url, absoluteUrl, method, clientIp, headers, cookies, isBrowserProxyRequest, loggedDate, decodeBase64(bodyAsBase64), multiparts);
     }
 
     public LoggedRequest(
-            @JsonProperty("url") String url,
-            @JsonProperty("absoluteUrl") String absoluteUrl,
-            @JsonProperty("method") RequestMethod method,
-            @JsonProperty("clientIp") String clientIp,
-            @JsonProperty("headers") HttpHeaders headers,
-            @JsonProperty("cookies") Map<String, Cookie> cookies,
-            @JsonProperty("browserProxyRequest") boolean isBrowserProxyRequest,
-            @JsonProperty("loggedDate") Date loggedDate,
-            @JsonProperty("body") byte[] body,
-            @JsonProperty("multiparts") Collection<Part> multiparts) {
-=======
-            @JsonProperty("body") String ignoredBodyOnlyUsedForBinding) {
-
+            String url,
+            String absoluteUrl,
+            RequestMethod method,
+            String clientIp,
+            HttpHeaders headers,
+            Map<String, Cookie> cookies,
+            boolean isBrowserProxyRequest,
+            Date loggedDate,
+            byte[] body,
+            Collection<Part> multiparts) {
+        this.url = url;
+
+        this.absoluteUrl = absoluteUrl;
         if (absoluteUrl == null) {
             this.scheme = null;
             this.host = null;
             this.port = -1;
         } else {
-            URL fullUrl = null;
-            try {
-                fullUrl = new URL(absoluteUrl);
-                this.scheme = fullUrl.getProtocol();
-                this.host = fullUrl.getHost();
-                this.port = fullUrl.getPort();
-            } catch (MalformedURLException e) {
-                throw new RuntimeException(e);
-            }
-        }
->>>>>>> 716fc102
-        this.url = url;
-        this.absoluteUrl = absoluteUrl;
+            URL fullUrl = safelyCreateURL(absoluteUrl);
+            this.scheme = fullUrl.getProtocol();
+            this.host = fullUrl.getHost();
+            this.port = fullUrl.getPort();
+        }
+
         this.clientIp = clientIp;
         this.method = method;
         this.body = body;
@@ -196,7 +187,7 @@
     public ContentTypeHeader contentTypeHeader() {
         if (headers != null) {
             return headers.getContentTypeHeader();
-        } 
+        }
         return null;
     }
 
